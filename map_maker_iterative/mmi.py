--- conflicted
+++ resolved
@@ -13,10 +13,6 @@
 from datetime import datetime
 import logging
 import tracemalloc
-<<<<<<< HEAD
-
-=======
->>>>>>> 20c0af0d
 import numpy as np
 
 from mmi_config import *
@@ -94,14 +90,6 @@
     xx, yy, x_bins, y_bins, x_edges, y_edges \
         = mlib.genMapAxesAndBins(roaches.values(), x_bin, y_bin)
 
-<<<<<<< HEAD
-    # load array layout and pre-calculate map shifts from layout
-    file_layout = os.path.join(dir_root, 'map_making', 'detector_layouts', 'layout_roach1.csv')
-    dat_layout = dlib.abFromLayout(file_layout)
-
-
-=======
->>>>>>> 20c0af0d
     print("Done.")
 
 
@@ -142,11 +130,7 @@
         xx, yy,
         x_edges, y_edges,
         0,
-<<<<<<< HEAD
         save_singles_func,
-=======
-        save_singles_func
->>>>>>> 20c0af0d
     )
 
     # output combined map to file
