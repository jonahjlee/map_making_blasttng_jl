# ============================================================================ #
# mmi.py
#
# James Burgoyne jburgoyne@phas.ubc.ca 
# CCAT Prime 2024
#
# Map Maker Iterative. 
# The main naive iterative map maker script for BLAST-TNG data.
# ============================================================================ #

import os
import time
from datetime import datetime
import logging
import tracemalloc

import numpy as np

from mmi_config import *
import mmi_data_lib as dlib
from mmi_roach import RoachPass
# import mmi_tod_lib as tlib
import mmi_map_lib as mlib


# ============================================================================ #
# MAIN
# ============================================================================ #

def main():

    print(f"Creating maps for {[r.name for r in roach_ids]}.")


# ============================================================================ #
#  M SETUP
# Setup administrative tasks, e.g. log, timing, memory tracking

    # memory tracking
    tracemalloc.start()

    # time tracking
    timer = Timer()

    # output directory
    dir_out = makeBaseDir()
    print(f"Output is in {dir_out}")

    # log file
    global log
    log = genLog(log_file, dir_out)

    # apply log decorator to libraries
    logLibFuncs([dlib, mlib])

    # Log the names and values of all configuration variables
    combined_scope = {**globals(), **locals()}
    for key, value in combined_scope.items():
        log.info(f"{key} = {value}")
    # for var in [var for var in dir() if not var.startswith('__')]:


# ============================================================================ #
#  M LOAD
# Load and calibrate data common to all KIDs

    print(f"Loading common data... ")

    roaches = {}

    for roach_id in roach_ids:
        roaches[roach_id] = RoachPass(roach_id, pass_to_map)
        log.info(roaches[roach_id].info)
        print(roaches[roach_id].info)

    # trigger common data loading
    for roach in roaches.values():
        np.save(os.path.join(dir_out, f'roach{roach.id}_x_um.npy'), roach.x_um)
        np.save(os.path.join(dir_out, f'roach{roach.id}_y_um.npy'), roach.y_um)

    print("Done.")


# ============================================================================ #
#  M COORDS
# Map coordinates and axis arrays

    print(f"Building map base... ", end="", flush=True)

    # generate map bins and axes
    xx, yy, x_bins, y_bins, x_edges, y_edges \
        = mlib.genMapAxesAndBins(roaches.values(), x_bin, y_bin)

    # load array layout and pre-calculate map shifts from layout
    file_layout = os.path.join(dir_root, 'map_making', 'detector_layouts', 'layout_roach1.csv')
    dat_layout = dlib.abFromLayout(file_layout)


    print("Done.")


# ============================================================================ #
#  M KIDs
# Determine which KIDs to use

    print(f"Loading KID data... ", end="", flush=True)

    # moved into RoachPass.__init__ / RoachPass._load_kids()

    print("Done.")
    print(f"deltat: common loading done: {timer.deltat()}")

    breakpoint()

# ============================================================================ #
#  M COM LOOP
# The common-mode iterative refinement loop

    print("Generating naive map")

    # create dir and subdirs for this iteration
    log.info("Note: iteration numbering has been updated such that it_0 contains no common-mode filtering,")
    log.info("      it_1 contains one pass of filtering, etc.")
    dir_it = os.path.join(dir_out, f'it_0')
    makeDirs([dir_single, dir_xform], dir_it)

    # combine maps loop
    # loop over KIDs, generate single maps, combine
    def save_singles_func(kid, data):
        # we can probably return all single maps and then save here?
        np.save(os.path.join(dir_it, dir_single, f"map_kid_{kid}"), data)

    combined_map, shifts_source, source_xy = mlib.combineMapsLoop(
        roaches.values(),
        cal_i_offset, cal_f_offset,
        xx, yy,
        x_edges, y_edges,
        0,
        save_singles_func,
    )

    # output combined map to file
    if dir_out is not None:
        np.save(os.path.join(dir_it, "combined_map"),
                [xx, yy, combined_map])

    print(f"Performing {ct_its} common-mode iterations: ")

    for iteration in range(1, ct_its + 1):

        print(f"Starting iteration {iteration}.")

        breakpoint()

        # create dir and subdirs for this iteration
        dir_it = os.path.join(dir_out, f'it_{iteration}')
        makeDirs([dir_single, dir_xform], dir_it)

        # common mode KID loop
        # loop over KIDs, generate common mode
<<<<<<< HEAD
        common_mode = mlib.commonModeLoop(
            roaches.values(),
            cal_i_offset, cal_f_offset,
            x_edges, y_edges,
            source_xy,
            combined_map
        )
        np.save(os.path.join(dir_it, "common_mode"), common_mode)

=======
        common_mode = mlib.commomModeLoop(
            kids, dat_targs, Ff, dat_align_indices, 
            roach, dir_roach, slice_i, cal_i, cal_f, 
            x, y, x_edges, y_edges, source_xy, combined_map,
            fs_tod, fc_high)
        np.save(os.path.join(dir_it, file_commonmode), common_mode)

        print(f"t:{timer.deltat()} ", end="", flush=True)

        # combine maps loop
        # loop over KIDs, generate single maps, combine
        def save_singles_func(kid, data):
            # we can probably return all single maps and then save here?
            np.save(os.path.join(dir_it, dir_single, f"map_kid_{kid}"), data)
>>>>>>> 5ed35cf9
        combined_map, shifts_source, source_xy = mlib.combineMapsLoop(
            roaches.values(),
            cal_i_offset, cal_f_offset,
            xx, yy,
            x_edges, y_edges,
            common_mode,
            save_singles_func
        )

        # output combined map to file
        if dir_out is not None:
            np.save(os.path.join(dir_it, f"combined_map"), 
                    [xx, yy, combined_map])

        # save shifts to file
        np.save(os.path.join(dir_it, dir_xform, f'shifts_source.npy'),
                shifts_source)
        np.save(os.path.join(dir_it, dir_xform, f'source_xy.npy'),
                source_xy)

    print("Done.")
    print(f"Time taken: {timer.deltat()}")




# ============================================================================ #
# FUNCTIONS
# ============================================================================ #


# ============================================================================ #
# Timer
class Timer:
    def __init__(self):
        self.time_i = time.time()
    
    def deltat(self):
        return time.time() - self.time_i
    

# ============================================================================ #
# mem
def mem(s):
    return f"{s}: memory [bytes]: {tracemalloc.get_traced_memory()}"


# ============================================================================ #
# logFunction
def logFunction(func, printMessage=None):
    '''Decorator to log function details and print message.
    '''

    def wrapper(*args, **kwargs):
        if printMessage: 
            print(printMessage)
            log.info(printMessage)
        log.info(f"Starting {func.__name__}")
        result = func(*args, **kwargs)
        log.info(f"Finished {func.__name__}")
        return result
    
    return wrapper


# ============================================================================ #
# logLibFuncs
def logLibFuncs(libs):
    '''Modify library funcs to add log decorator.

    libs: (list) Libraries to modify.
    '''

    for lib in libs:
        # Iterate over the functions in the library
        for name in dir(lib):
            func = getattr(lib, name)
            # Check if the function has the marker decorator applied
            if hasattr(func, 'logThis') and func.logThis:
                # Apply the log decorator to the function
                setattr(lib, name, logFunction(func))


# ============================================================================ #
# timestamp
def genTimestamp():
    '''String timestamp of current time (UTC) for use in filenames.
    ISO 8601 compatible format.
    '''

    return datetime.utcnow().strftime("%Y-%m-%d-T%H_%M_%SZ")


# ============================================================================ #
# genLog
def genLog(log_file, log_dir):
    '''Generate a log.
    '''
    
    level = logging.INFO
    formatter = logging.Formatter('%(asctime)s - %(levelname)s - %(message)s')
    log   = logging.getLogger('log')
    log.setLevel(level)
    
    # file handler adds to log file
    file_handler = logging.FileHandler(os.path.join(log_dir, log_file))
    file_handler.setLevel(level)
    file_handler.setFormatter(formatter)
    log.addHandler(file_handler)
    
    return log


# ============================================================================ #
# makeBaseDir
def makeBaseDir():
    '''Make base directory for this run.
    '''

    # use timestamp as unique dir suffix
    suffix = genTimestamp()

    # base directory
    dir_base = os.path.join(os.getcwd(), f"map_{suffix}")
    os.makedirs(dir_base)

    return dir_base


# ============================================================================ #
# makeDirs
def makeDirs(dirs, dir_base=None):
    '''Generate requested directories.

    dir_base: Root folder to create directories in.
    dirs: List of directory names.
    '''

    for d in dirs:
        dir = d if dir_base is None else os.path.join(dir_base, d)
        os.makedirs(dir, exist_ok=True)




if __name__ == "__main__":
    main()<|MERGE_RESOLUTION|>--- conflicted
+++ resolved
@@ -158,7 +158,6 @@
 
         # common mode KID loop
         # loop over KIDs, generate common mode
-<<<<<<< HEAD
         common_mode = mlib.commonModeLoop(
             roaches.values(),
             cal_i_offset, cal_f_offset,
@@ -168,22 +167,6 @@
         )
         np.save(os.path.join(dir_it, "common_mode"), common_mode)
 
-=======
-        common_mode = mlib.commomModeLoop(
-            kids, dat_targs, Ff, dat_align_indices, 
-            roach, dir_roach, slice_i, cal_i, cal_f, 
-            x, y, x_edges, y_edges, source_xy, combined_map,
-            fs_tod, fc_high)
-        np.save(os.path.join(dir_it, file_commonmode), common_mode)
-
-        print(f"t:{timer.deltat()} ", end="", flush=True)
-
-        # combine maps loop
-        # loop over KIDs, generate single maps, combine
-        def save_singles_func(kid, data):
-            # we can probably return all single maps and then save here?
-            np.save(os.path.join(dir_it, dir_single, f"map_kid_{kid}"), data)
->>>>>>> 5ed35cf9
         combined_map, shifts_source, source_xy = mlib.combineMapsLoop(
             roaches.values(),
             cal_i_offset, cal_f_offset,
