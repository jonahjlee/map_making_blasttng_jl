--- conflicted
+++ resolved
@@ -35,11 +35,8 @@
     RoachID.ROACH_5,
 ]
 
-<<<<<<< HEAD
 pass_to_map = ScanPass.PASS_2_3
-=======
-pass_to_map = ScanPass.PASS_2
->>>>>>> 20c0af0d
+
 
 # common-mode loop iterations
 ct_its = 0
